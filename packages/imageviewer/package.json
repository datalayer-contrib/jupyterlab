--- conflicted
+++ resolved
@@ -15,11 +15,7 @@
   "dependencies": {
     "@jupyterlab/apputils": "^0.7.0",
     "@jupyterlab/docregistry": "^0.7.0",
-<<<<<<< HEAD
-    "@phosphor/commands": "^1.2.1",
-=======
     "@phosphor/commands": "^1.3.0",
->>>>>>> 9818ec3e
     "@phosphor/coreutils": "^1.2.0",
     "@phosphor/messaging": "^1.2.1",
     "@phosphor/widgets": "^1.3.0"
