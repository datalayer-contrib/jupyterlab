--- conflicted
+++ resolved
@@ -40,21 +40,13 @@
     "watch": "npm run test -- --watch"
   },
   "dependencies": {
-<<<<<<< HEAD
-    "@jupyterlab/apputils": "^3.0.0-alpha.8",
-    "@jupyterlab/coreutils": "^5.0.0-alpha.8",
-    "@jupyterlab/docregistry": "^3.0.0-alpha.8",
-    "@jupyterlab/observables": "^4.0.0-alpha.8",
-    "@jupyterlab/services": "^6.0.0-alpha.8",
-    "@jupyterlab/statusbar": "^3.0.0-alpha.8",
-=======
     "@jupyterlab/apputils": "^3.0.0-alpha.9",
     "@jupyterlab/coreutils": "^5.0.0-alpha.9",
     "@jupyterlab/docregistry": "^3.0.0-alpha.9",
+    "@jupyterlab/observables": "^6.0.0-alpha.9",
     "@jupyterlab/services": "^6.0.0-alpha.9",
     "@jupyterlab/statusbar": "^3.0.0-alpha.9",
     "@jupyterlab/translation": "^3.0.0-alpha.9",
->>>>>>> fef3ad73
     "@lumino/algorithm": "^1.2.3",
     "@lumino/coreutils": "^1.4.3",
     "@lumino/disposable": "^1.3.5",
