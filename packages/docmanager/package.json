--- conflicted
+++ resolved
@@ -40,20 +40,12 @@
     "watch": "npm run test -- --watch"
   },
   "dependencies": {
-<<<<<<< HEAD
-    "@jupyterlab/apputils": "^3.0.0-alpha.7",
-    "@jupyterlab/coreutils": "^5.0.0-alpha.7",
-    "@jupyterlab/docregistry": "^3.0.0-alpha.7",
-    "@jupyterlab/observables": "^4.0.0-alpha.7",
-    "@jupyterlab/services": "^6.0.0-alpha.7",
-    "@jupyterlab/statusbar": "^3.0.0-alpha.7",
-=======
+    "@jupyterlab/observables": "^4.0.0-alpha.8",
     "@jupyterlab/apputils": "^3.0.0-alpha.8",
     "@jupyterlab/coreutils": "^5.0.0-alpha.8",
     "@jupyterlab/docregistry": "^3.0.0-alpha.8",
     "@jupyterlab/services": "^6.0.0-alpha.8",
     "@jupyterlab/statusbar": "^3.0.0-alpha.8",
->>>>>>> 72918678
     "@lumino/algorithm": "^1.2.3",
     "@lumino/coreutils": "^1.4.3",
     "@lumino/disposable": "^1.3.5",
