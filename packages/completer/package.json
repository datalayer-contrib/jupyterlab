--- conflicted
+++ resolved
@@ -40,7 +40,6 @@
     "watch": "tsc -b --watch"
   },
   "dependencies": {
-<<<<<<< HEAD
     "@jupyterlab/apputils": "^3.0.0-alpha.12",
     "@jupyterlab/codeeditor": "^3.0.0-alpha.12",
     "@jupyterlab/coreutils": "^5.0.0-alpha.12",
@@ -48,14 +47,6 @@
     "@jupyterlab/services": "^6.0.0-alpha.12",
     "@jupyterlab/statedb": "^3.0.0-alpha.12",
     "@jupyterlab/ui-components": "^3.0.0-alpha.12",
-=======
-    "@jupyterlab/apputils": "^3.0.0-alpha.14",
-    "@jupyterlab/codeeditor": "^3.0.0-alpha.14",
-    "@jupyterlab/coreutils": "^5.0.0-alpha.14",
-    "@jupyterlab/services": "^6.0.0-alpha.14",
-    "@jupyterlab/statedb": "^3.0.0-alpha.14",
-    "@jupyterlab/ui-components": "^3.0.0-alpha.14",
->>>>>>> f2ce9703
     "@lumino/algorithm": "^1.2.3",
     "@lumino/coreutils": "^1.4.3",
     "@lumino/disposable": "^1.3.5",
