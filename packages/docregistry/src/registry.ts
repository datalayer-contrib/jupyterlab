// Copyright (c) Jupyter Development Team.
// Distributed under the terms of the Modified BSD License.

import {
  ArrayExt,
  ArrayIterator,
  IIterator,
  each,
  empty,
  find,
  map
} from '@lumino/algorithm';

import { PartialJSONValue, ReadonlyPartialJSONValue } from '@lumino/coreutils';

import { Schema } from '@lumino/datastore';

import { IDisposable, DisposableDelegate } from '@lumino/disposable';

import { ISignal, Signal } from '@lumino/signaling';

import { DockLayout, Widget } from '@lumino/widgets';

import { ISessionContext, Toolbar } from '@jupyterlab/apputils';

import { CodeEditor } from '@jupyterlab/codeeditor';

import {
  IChangedArgs as IChangedArgsGeneric,
  PathExt
} from '@jupyterlab/coreutils';

import { IModelDB } from '@jupyterlab/observables';

import { IRenderMime } from '@jupyterlab/rendermime-interfaces';

import { Contents, Kernel } from '@jupyterlab/services';

import { nullTranslator, ITranslator } from '@jupyterlab/translation';

import {
  fileIcon,
  folderIcon,
  imageIcon,
  LabIcon,
  jsonIcon,
  markdownIcon,
  notebookIcon,
  pythonIcon,
  rKernelIcon,
  spreadsheetIcon,
  yamlIcon
} from '@jupyterlab/ui-components';

import { TextModelFactory } from './default';

/**
 * The document registry.
 */
export class DocumentRegistry implements IDisposable {
  /**
   * Construct a new document registry.
   */
  constructor(options: DocumentRegistry.IOptions = {}) {
    const factory = options.textModelFactory;
    this.translator = options.translator || nullTranslator;

    if (factory && factory.name !== 'text') {
      throw new Error('Text model factory must have the name `text`');
    }
    this._modelFactories['text'] = factory || new TextModelFactory();

    const fts =
      options.initialFileTypes ||
      DocumentRegistry.getDefaultFileTypes(this.translator);
    fts.forEach(ft => {
      const value: DocumentRegistry.IFileType = {
        ...DocumentRegistry.getFileTypeDefaults(this.translator),
        ...ft
      };
      this._fileTypes.push(value);
    });
  }

  /**
   * A signal emitted when the registry has changed.
   */
  get changed(): ISignal<this, DocumentRegistry.IChangedArgs> {
    return this._changed;
  }

  /**
   * Get whether the document registry has been disposed.
   */
  get isDisposed(): boolean {
    return this._isDisposed;
  }

  /**
   * Dispose of the resources held by the document registery.
   */
  dispose(): void {
    if (this.isDisposed) {
      return;
    }
    this._isDisposed = true;
    for (const modelName in this._modelFactories) {
      this._modelFactories[modelName].dispose();
    }
    for (const widgetName in this._widgetFactories) {
      this._widgetFactories[widgetName].dispose();
    }
    for (const widgetName in this._extenders) {
      this._extenders[widgetName].length = 0;
    }

    this._fileTypes.length = 0;
    Signal.clearData(this);
  }

  /**
   * Add a widget factory to the registry.
   *
   * @param factory - The factory instance to register.
   *
   * @returns A disposable which will unregister the factory.
   *
   * #### Notes
   * If a factory with the given `'name'` is already registered,
   * a warning will be logged, and this will be a no-op.
   * If `'*'` is given as a default extension, the factory will be registered
   * as the global default.
   * If an extension or global default is already registered, this factory
   * will override the existing default.
   * The factory cannot be named an empty string or the string `'default'`.
   */
  addWidgetFactory(factory: DocumentRegistry.WidgetFactory): IDisposable {
    const name = factory.name.toLowerCase();
    if (!name || name === 'default') {
      throw Error('Invalid factory name');
    }
    if (this._widgetFactories[name]) {
      console.warn(`Duplicate registered factory ${name}`);
      return new DisposableDelegate(Private.noOp);
    }
    this._widgetFactories[name] = factory;
    for (const ft of factory.defaultFor || []) {
      if (factory.fileTypes.indexOf(ft) === -1) {
        continue;
      }
      if (ft === '*') {
        this._defaultWidgetFactory = name;
      } else {
        this._defaultWidgetFactories[ft] = name;
      }
    }
    for (const ft of factory.defaultRendered || []) {
      if (factory.fileTypes.indexOf(ft) === -1) {
        continue;
      }
      this._defaultRenderedWidgetFactories[ft] = name;
    }
    // For convenience, store a mapping of file type name -> name
    for (const ft of factory.fileTypes) {
      if (!this._widgetFactoriesForFileType[ft]) {
        this._widgetFactoriesForFileType[ft] = [];
      }
      this._widgetFactoriesForFileType[ft].push(name);
    }
    this._changed.emit({
      type: 'widgetFactory',
      name,
      change: 'added'
    });
    return new DisposableDelegate(() => {
      delete this._widgetFactories[name];
      if (this._defaultWidgetFactory === name) {
        this._defaultWidgetFactory = '';
      }
      for (const ext of Object.keys(this._defaultWidgetFactories)) {
        if (this._defaultWidgetFactories[ext] === name) {
          delete this._defaultWidgetFactories[ext];
        }
      }
      for (const ext of Object.keys(this._defaultRenderedWidgetFactories)) {
        if (this._defaultRenderedWidgetFactories[ext] === name) {
          delete this._defaultRenderedWidgetFactories[ext];
        }
      }
      for (const ext of Object.keys(this._widgetFactoriesForFileType)) {
        ArrayExt.removeFirstOf(this._widgetFactoriesForFileType[ext], name);
        if (this._widgetFactoriesForFileType[ext].length === 0) {
          delete this._widgetFactoriesForFileType[ext];
        }
      }
      for (const ext of Object.keys(this._defaultWidgetFactoryOverrides)) {
        if (this._defaultWidgetFactoryOverrides[ext] === name) {
          delete this._defaultWidgetFactoryOverrides[ext];
        }
      }
      this._changed.emit({
        type: 'widgetFactory',
        name,
        change: 'removed'
      });
    });
  }

  /**
   * Add a model factory to the registry.
   *
   * @param factory - The factory instance.
   *
   * @returns A disposable which will unregister the factory.
   *
   * #### Notes
   * If a factory with the given `name` is already registered, or
   * the given factory is already registered, a warning will be logged
   * and this will be a no-op.
   */
  addModelFactory(factory: DocumentRegistry.ModelFactory): IDisposable {
    const name = factory.name.toLowerCase();
    if (this._modelFactories[name]) {
      console.warn(`Duplicate registered factory ${name}`);
      return new DisposableDelegate(Private.noOp);
    }
    this._modelFactories[name] = factory;
    this._changed.emit({
      type: 'modelFactory',
      name,
      change: 'added'
    });
    return new DisposableDelegate(() => {
      delete this._modelFactories[name];
      this._changed.emit({
        type: 'modelFactory',
        name,
        change: 'removed'
      });
    });
  }

  addModelDBFactory(name: string, factory: IModelDB.IFactory): IDisposable {
    this._modelDbFactories[name] = factory;
    return new DisposableDelegate(() => {
      delete this._modelDbFactories[name];
    });
  }

  /**
   * Add a widget extension to the registry.
   *
   * @param widgetName - The name of the widget factory.
   *
   * @param extension - A widget extension.
   *
   * @returns A disposable which will unregister the extension.
   *
   * #### Notes
   * If the extension is already registered for the given
   * widget name, a warning will be logged and this will be a no-op.
   */
  addWidgetExtension(
    widgetName: string,
    extension: DocumentRegistry.WidgetExtension
  ): IDisposable {
    widgetName = widgetName.toLowerCase();
    if (!(widgetName in this._extenders)) {
      this._extenders[widgetName] = [];
    }
    const extenders = this._extenders[widgetName];
    const index = ArrayExt.firstIndexOf(extenders, extension);
    if (index !== -1) {
      console.warn(`Duplicate registered extension for ${widgetName}`);
      return new DisposableDelegate(Private.noOp);
    }
    this._extenders[widgetName].push(extension);
    this._changed.emit({
      type: 'widgetExtension',
      name: widgetName,
      change: 'added'
    });
    return new DisposableDelegate(() => {
      ArrayExt.removeFirstOf(this._extenders[widgetName], extension);
      this._changed.emit({
        type: 'widgetExtension',
        name: widgetName,
        change: 'removed'
      });
    });
  }

  /**
   * Add a file type to the document registry.
   *
   * @params fileType - The file type object to register.
   *
   * @returns A disposable which will unregister the command.
   *
   * #### Notes
   * These are used to populate the "Create New" dialog.
   */
  addFileType(fileType: Partial<DocumentRegistry.IFileType>): IDisposable {
    const value: DocumentRegistry.IFileType = {
      ...DocumentRegistry.getFileTypeDefaults(this.translator),
      ...fileType,
      // fall back to fileIcon if needed
      ...(!(fileType.icon || fileType.iconClass) && { icon: fileIcon })
    };
    this._fileTypes.push(value);

    this._changed.emit({
      type: 'fileType',
      name: value.name,
      change: 'added'
    });
    return new DisposableDelegate(() => {
      ArrayExt.removeFirstOf(this._fileTypes, value);
      this._changed.emit({
        type: 'fileType',
        name: fileType.name,
        change: 'removed'
      });
    });
  }

  /**
   * Get a list of the preferred widget factories.
   *
   * @param path - The file path to filter the results.
   *
   * @returns A new array of widget factories.
   *
   * #### Notes
   * Only the widget factories whose associated model factory have
   * been registered will be returned.
   * The first item is considered the default. The returned array
   * has widget factories in the following order:
   * - path-specific default factory
   * - path-specific default rendered factory
   * - global default factory
   * - all other path-specific factories
   * - all other global factories
   */
  preferredWidgetFactories(path: string): DocumentRegistry.WidgetFactory[] {
    const factories = new Set<string>();

    // Get the ordered matching file types.
    const fts = this.getFileTypesForPath(PathExt.basename(path));

    // Start with any user overrides for the defaults.
    fts.forEach(ft => {
      if (ft.name in this._defaultWidgetFactoryOverrides) {
        factories.add(this._defaultWidgetFactoryOverrides[ft.name]);
      }
    });

    // Next add the file type default factories.
    fts.forEach(ft => {
      if (ft.name in this._defaultWidgetFactories) {
        factories.add(this._defaultWidgetFactories[ft.name]);
      }
    });

    // Add the file type default rendered factories.
    fts.forEach(ft => {
      if (ft.name in this._defaultRenderedWidgetFactories) {
        factories.add(this._defaultRenderedWidgetFactories[ft.name]);
      }
    });

    // Add the global default factory.
    if (this._defaultWidgetFactory) {
      factories.add(this._defaultWidgetFactory);
    }

    // Add the file type factories in registration order.
    fts.forEach(ft => {
      if (ft.name in this._widgetFactoriesForFileType) {
        each(this._widgetFactoriesForFileType[ft.name], n => {
          factories.add(n);
        });
      }
    });

    // Add the rest of the global factories, in registration order.
    if ('*' in this._widgetFactoriesForFileType) {
      each(this._widgetFactoriesForFileType['*'], n => {
        factories.add(n);
      });
    }

    // Construct the return list, checking to make sure the corresponding
    // model factories are registered.
    const factoryList: DocumentRegistry.WidgetFactory[] = [];
    factories.forEach(name => {
      const factory = this._widgetFactories[name];
      if (!factory) {
        return;
      }
      const modelName = factory.modelName || 'text';
      if (modelName in this._modelFactories) {
        factoryList.push(factory);
      }
    });

    return factoryList;
  }

  /**
   * Get the default rendered widget factory for a path.
   *
   * @param path - The path to for which to find a widget factory.
   *
   * @returns The default rendered widget factory for the path.
   *
   * ### Notes
   * If the widget factory has registered a separate set of `defaultRendered`
   * file types and there is a match in that set, this returns that.
   * Otherwise, this returns the same widget factory as
   * [[defaultWidgetFactory]].
   */
  defaultRenderedWidgetFactory(path: string): DocumentRegistry.WidgetFactory {
    // Get the matching file types.
    const fts = this.getFileTypesForPath(PathExt.basename(path));

    let factory: DocumentRegistry.WidgetFactory | undefined = undefined;
    // Find if a there is a default rendered factory for this type.
    for (const ft of fts) {
      if (ft.name in this._defaultRenderedWidgetFactories) {
        factory = this._widgetFactories[
          this._defaultRenderedWidgetFactories[ft.name]
        ];
        break;
      }
    }
    return factory || this.defaultWidgetFactory(path);
  }

  /**
   * Get the default widget factory for a path.
   *
   * @param path - An optional file path to filter the results.
   *
   * @returns The default widget factory for an path.
   *
   * #### Notes
   * This is equivalent to the first value in [[preferredWidgetFactories]].
   */
  defaultWidgetFactory(path?: string): DocumentRegistry.WidgetFactory {
    if (!path) {
      return this._widgetFactories[this._defaultWidgetFactory];
    }
    return this.preferredWidgetFactories(path)[0];
  }

  /**
   * Get the preferred model DB factory for a path.
   *
   * @param path - The path to for which to find a model DB factory.
   *
   * @returns The model DB factory for the path.
   */
  getModelDBFactory(path: string): IModelDB.IFactory {
    // TODO: Use some resolution to pick DB factory
    // TODO(@echarles)
    for (let key in this._modelDbFactories) {
      console.log('----', key);
      //  return this._modelDbFactories[key];
    }
    console.log('----', this._modelDbFactories, path);
    return this._modelDbFactories['lumino-datastore'];
  }

  /**
   * Set overrides for the default widget factory for a file type.
   *
   * Normally, a widget factory informs the document registry which file types
   * it should be the default for using the `defaultFor` option in the
   * IWidgetFactoryOptions. This function can be used to override that after
   * the fact.
   *
   * @param fileType: The name of the file type.
   *
   * @param factory: The name of the factory.
   *
   * #### Notes
   * If `factory` is undefined, then any override will be unset, and the
   * default factory will revert to the original value.
   *
   * If `factory` or `fileType` are not known to the docregistry, or
   * if `factory` cannot open files of type `fileType`, this will throw
   * an error.
   */
  setDefaultWidgetFactory(fileType: string, factory: string | undefined): void {
    fileType = fileType.toLowerCase();
    if (!this.getFileType(fileType)) {
      throw Error(`Cannot find file type ${fileType}`);
    }
    if (!factory) {
      if (this._defaultWidgetFactoryOverrides[fileType]) {
        delete this._defaultWidgetFactoryOverrides[fileType];
      }
      return;
    }
    if (!this.getWidgetFactory(factory)) {
      throw Error(`Cannot find widget factory ${factory}`);
    }
    factory = factory.toLowerCase();
    const factories = this._widgetFactoriesForFileType[fileType];
    if (
      factory !== this._defaultWidgetFactory &&
      !(factories && factories.includes(factory))
    ) {
      throw Error(`Factory ${factory} cannot view file type ${fileType}`);
    }
    this._defaultWidgetFactoryOverrides[fileType] = factory;
  }

  /**
   * Create an iterator over the widget factories that have been registered.
   *
   * @returns A new iterator of widget factories.
   */
  widgetFactories(): IIterator<DocumentRegistry.WidgetFactory> {
    return map(Object.keys(this._widgetFactories), name => {
      return this._widgetFactories[name];
    });
  }

  /**
   * Create an iterator over the model factories that have been registered.
   *
   * @returns A new iterator of model factories.
   */
  modelFactories(): IIterator<DocumentRegistry.ModelFactory> {
    return map(Object.keys(this._modelFactories), name => {
      return this._modelFactories[name];
    });
  }

  /**
   * Create an iterator over the registered extensions for a given widget.
   *
   * @param widgetName - The name of the widget factory.
   *
   * @returns A new iterator over the widget extensions.
   */
  widgetExtensions(
    widgetName: string
  ): IIterator<DocumentRegistry.WidgetExtension> {
    widgetName = widgetName.toLowerCase();
    if (!(widgetName in this._extenders)) {
      return empty<DocumentRegistry.WidgetExtension>();
    }
    return new ArrayIterator(this._extenders[widgetName]);
  }

  /**
   * Create an iterator over the file types that have been registered.
   *
   * @returns A new iterator of file types.
   */
  fileTypes(): IIterator<DocumentRegistry.IFileType> {
    return new ArrayIterator(this._fileTypes);
  }

  /**
   * Get a widget factory by name.
   *
   * @param widgetName - The name of the widget factory.
   *
   * @returns A widget factory instance.
   */
  getWidgetFactory(
    widgetName: string
  ): DocumentRegistry.WidgetFactory | undefined {
    return this._widgetFactories[widgetName.toLowerCase()];
  }

  /**
   * Get a model factory by name.
   *
   * @param name - The name of the model factory.
   *
   * @returns A model factory instance.
   */
  getModelFactory(name: string): DocumentRegistry.ModelFactory | undefined {
    return this._modelFactories[name.toLowerCase()];
  }

  /**
   * Get a file type by name.
   */
  getFileType(name: string): DocumentRegistry.IFileType | undefined {
    name = name.toLowerCase();
    return find(this._fileTypes, fileType => {
      return fileType.name.toLowerCase() === name;
    });
  }

  /**
   * Get a kernel preference.
   *
   * @param path - The file path.
   *
   * @param widgetName - The name of the widget factory.
   *
   * @param kernel - An optional existing kernel model.
   *
   * @returns A kernel preference.
   */
  getKernelPreference(
    path: string,
    widgetName: string,
    kernel?: Partial<Kernel.IModel>
  ): ISessionContext.IKernelPreference | undefined {
    widgetName = widgetName.toLowerCase();
    const widgetFactory = this._widgetFactories[widgetName];
    if (!widgetFactory) {
      return void 0;
    }
    const modelFactory = this.getModelFactory(
      widgetFactory.modelName || 'text'
    );
    if (!modelFactory) {
      return void 0;
    }
    const language = modelFactory.preferredLanguage(PathExt.basename(path));
    const name = kernel && kernel.name;
    const id = kernel && kernel.id;
    return {
      id,
      name,
      language,
      shouldStart: widgetFactory.preferKernel,
      canStart: widgetFactory.canStartKernel,
      shutdownOnDispose: widgetFactory.shutdownOnClose
    };
  }

  /**
   * Get the best file type given a contents model.
   *
   * @param model - The contents model of interest.
   *
   * @returns The best matching file type.
   */
  getFileTypeForModel(
    model: Partial<Contents.IModel>
  ): DocumentRegistry.IFileType {
    switch (model.type) {
      case 'directory':
        return (
          find(this._fileTypes, ft => ft.contentType === 'directory') ||
          DocumentRegistry.getDefaultDirectoryFileType(this.translator)
        );
      case 'notebook':
        return (
          find(this._fileTypes, ft => ft.contentType === 'notebook') ||
          DocumentRegistry.getDefaultNotebookFileType(this.translator)
        );
      default:
        // Find the best matching extension.
        if (model.name || model.path) {
          const name = model.name || PathExt.basename(model.path!);
          const fts = this.getFileTypesForPath(name);
          if (fts.length > 0) {
            return fts[0];
          }
        }
        return (
          this.getFileType('text') ||
          DocumentRegistry.getDefaultTextFileType(this.translator)
        );
    }
  }

  /**
   * Get the file types that match a file name.
   *
   * @param path - The path of the file.
   *
   * @returns An ordered list of matching file types.
   */
  getFileTypesForPath(path: string): DocumentRegistry.IFileType[] {
    const fts: DocumentRegistry.IFileType[] = [];
    const name = PathExt.basename(path);

    // Look for a pattern match first.
    let ft = find(this._fileTypes, ft => {
      return !!(ft.pattern && ft.pattern.match(name) !== null);
    });
    if (ft) {
      fts.push(ft);
    }

    // Then look by extension name, starting with the longest
    let ext = Private.extname(name);
    while (ext.length > 1) {
      ft = find(this._fileTypes, ft => ft.extensions.indexOf(ext) !== -1);
      if (ft) {
        fts.push(ft);
      }
      ext =
        '.' +
        ext
          .split('.')
          .slice(2)
          .join('.');
    }
    return fts;
  }

<<<<<<< HEAD
  private _modelDbFactories: {
    [key: string]: IModelDB.IFactory;
  } = Object.create(null);
=======
  protected translator: ITranslator;
>>>>>>> fef3ad73
  private _modelFactories: {
    [key: string]: DocumentRegistry.ModelFactory;
  } = Object.create(null);
  private _widgetFactories: {
    [key: string]: DocumentRegistry.WidgetFactory;
  } = Object.create(null);
  private _defaultWidgetFactory = '';
  private _defaultWidgetFactoryOverrides: {
    [key: string]: string;
  } = Object.create(null);
  private _defaultWidgetFactories: { [key: string]: string } = Object.create(
    null
  );
  private _defaultRenderedWidgetFactories: {
    [key: string]: string;
  } = Object.create(null);
  private _widgetFactoriesForFileType: {
    [key: string]: string[];
  } = Object.create(null);
  private _fileTypes: DocumentRegistry.IFileType[] = [];
  private _extenders: {
    [key: string]: DocumentRegistry.WidgetExtension[];
  } = Object.create(null);
  private _changed = new Signal<this, DocumentRegistry.IChangedArgs>(this);
  private _isDisposed = false;
}

/**
 * The namespace for the `DocumentRegistry` class statics.
 */
export namespace DocumentRegistry {
  /**
   * The item to be added to document toolbar.
   */
  export interface IToolbarItem {
    name: string;
    widget: Widget;
  }
  /**
   * The options used to create a document registry.
   */
  export interface IOptions {
    /**
     * The text model factory for the registry.  A default instance will
     * be used if not given.
     */
    textModelFactory?: ModelFactory;

    /**
     * The initial file types for the registry.
     * The [[DocumentRegistry.defaultFileTypes]] will be used if not given.
     */
    initialFileTypes?: DocumentRegistry.IFileType[];

    /**
     * The application language translator.
     */
    translator?: ITranslator;
  }

  /**
   * The interface for a document model.
   */
  export interface IModel extends IDisposable {
    /**
     * A signal emitted when the document content changes.
     */
    contentChanged: ISignal<this, void>;

    /**
     * A signal emitted when the model state changes.
     */
    stateChanged: ISignal<this, IChangedArgsGeneric<any>>;

    /**
     * The dirty state of the model.
     *
     * #### Notes
     * This should be cleared when the document is loaded from
     * or saved to disk.
     */
    dirty: boolean;

    /**
     * The read-only state of the model.
     */
    readOnly: boolean;

    /**
     * The default kernel name of the document.
     */
    readonly defaultKernelName: string;

    /**
     * The default kernel language of the document.
     */
    readonly defaultKernelLanguage: string;

    /**
     * The underlying `IModelDB` instance in which model
     * data is stored.
     *
     * ### Notes
     * Making direct edits to the values stored in the`IModelDB`
     * is not recommended, and may produce unpredictable results.
     */
    readonly modelDB: IModelDB;

    /**
     * Serialize the model to a string.
     */
    toString(): string;

    /**
     * Deserialize the model from a string.
     *
     * #### Notes
     * Should emit a [contentChanged] signal.
     */
    fromString(value: string): void;

    /**
     * Serialize the model to JSON.
     */
    toJSON(): PartialJSONValue;

    /**
     * Deserialize the model from JSON.
     *
     * #### Notes
     * Should emit a [contentChanged] signal.
     */
    fromJSON(value: ReadonlyPartialJSONValue): void;

    /**
     * Initialize model state after initial data load.
     *
     * #### Notes
     * This function must be called after the initial data is loaded to set up
     * initial model state, such as an initial undo stack, etc.
     */
    initialize(): void;
  }

  /**
   * The interface for a document model that represents code.
   */
  export interface ICodeModel extends IModel, CodeEditor.IModel {}

  /**
   * The document context object.
   */
  export interface IContext<T extends IModel> extends IDisposable {
    /**
     * A signal emitted when the path changes.
     */
    pathChanged: ISignal<this, string>;

    /**
     * A signal emitted when the contentsModel changes.
     */
    fileChanged: ISignal<this, Contents.IModel>;

    /**
     * A signal emitted on the start and end of a saving operation.
     */
    saveState: ISignal<this, SaveState>;

    /**
     * A signal emitted when the context is disposed.
     */
    disposed: ISignal<this, void>;

    /**
     * The data model for the document.
     */
    readonly model: T;

    /**
     * The session context object associated with the context.
     */
    readonly sessionContext: ISessionContext;

    /**
     * The current path associated with the document.
     */
    readonly path: string;

    /**
     * The current local path associated with the document.
     * If the document is in the default notebook file browser,
     * this is the same as the path.
     */
    readonly localPath: string;

    /**
     * The document metadata, stored as a services contents model.
     *
     * #### Notes
     * This will be null until the context is 'ready'. Since we only store
     * metadata here, the `.contents` attribute will always be empty.
     */
    readonly contentsModel: Contents.IModel | null;

    /**
     * The url resolver for the context.
     */
    readonly urlResolver: IRenderMime.IResolver;

    /**
     * Whether the context is ready.
     */
    readonly isReady: boolean;

    /**
     * A promise that is fulfilled when the context is ready.
     */
    readonly ready: Promise<void>;

    /**
     * Save the document contents to disk.
     */
    save(): Promise<void>;

    /**
     * Save the document to a different path chosen by the user.
     */
    saveAs(): Promise<void>;

    /**
     * Save the document to a different path chosen by the user.
     */
    download(): Promise<void>;

    /**
     * Revert the document contents to disk contents.
     */
    revert(): Promise<void>;

    /**
     * Create a checkpoint for the file.
     *
     * @returns A promise which resolves with the new checkpoint model when the
     *   checkpoint is created.
     */
    createCheckpoint(): Promise<Contents.ICheckpointModel>;

    /**
     * Delete a checkpoint for the file.
     *
     * @param checkpointID - The id of the checkpoint to delete.
     *
     * @returns A promise which resolves when the checkpoint is deleted.
     */
    deleteCheckpoint(checkpointID: string): Promise<void>;

    /**
     * Restore the file to a known checkpoint state.
     *
     * @param checkpointID - The optional id of the checkpoint to restore,
     *   defaults to the most recent checkpoint.
     *
     * @returns A promise which resolves when the checkpoint is restored.
     */
    restoreCheckpoint(checkpointID?: string): Promise<void>;

    /**
     * List available checkpoints for the file.
     *
     * @returns A promise which resolves with a list of checkpoint models for
     *    the file.
     */
    listCheckpoints(): Promise<Contents.ICheckpointModel[]>;

    /**
     * Add a sibling widget to the document manager.
     *
     * @param widget - The widget to add to the document manager.
     *
     * @param options - The desired options for adding the sibling.
     *
     * @returns A disposable used to remove the sibling if desired.
     *
     * #### Notes
     * It is assumed that the widget has the same model and context
     * as the original widget.
     */
    addSibling(widget: Widget, options?: IOpenOptions): IDisposable;
  }

  export type SaveState = 'started' | 'completed' | 'failed';

  /**
   * A type alias for a context.
   */
  export type Context = IContext<IModel>;

  /**
   * A type alias for a code context.
   */
  export type CodeContext = IContext<ICodeModel>;

  /**
   * The options used to initialize a widget factory.
   */
  export interface IWidgetFactoryOptions<T extends Widget = Widget> {
    /**
     * The name of the widget to display in dialogs.
     */
    readonly name: string;

    /**
     * The file types the widget can view.
     */
    readonly fileTypes: ReadonlyArray<string>;

    /**
     * The file types for which the factory should be the default.
     */
    readonly defaultFor?: ReadonlyArray<string>;

    /**
     * The file types for which the factory should be the default for rendering,
     * if that is different than the default factory (which may be for editing).
     * If undefined, then it will fall back on the default file type.
     */
    readonly defaultRendered?: ReadonlyArray<string>;

    /**
     * Whether the widget factory is read only.
     */
    readonly readOnly?: boolean;

    /**
     * The registered name of the model type used to create the widgets.
     */
    readonly modelName?: string;

    /**
     * Whether the widgets prefer having a kernel started.
     */
    readonly preferKernel?: boolean;

    /**
     * Whether the widgets can start a kernel when opened.
     */
    readonly canStartKernel?: boolean;

    /**
     * Whether the kernel should be shutdown when the widget is closed.
     */
    readonly shutdownOnClose?: boolean;

    /**
     * The application language translator.
     */
    readonly translator?: ITranslator;

    /**
     * A function producing toolbar widgets, overriding the default toolbar widgets.
     */
    readonly toolbarFactory?: (widget: T) => DocumentRegistry.IToolbarItem[];
  }

  /**
   * The options used to open a widget.
   */
  export interface IOpenOptions {
    /**
     * The reference widget id for the insert location.
     *
     * The default is `null`.
     */
    ref?: string | null;

    /**
     * The supported insertion modes.
     *
     * An insert mode is used to specify how a widget should be added
     * to the main area relative to a reference widget.
     */
    mode?: DockLayout.InsertMode;

    /**
     * Whether to activate the widget.  Defaults to `true`.
     */
    activate?: boolean;

    /**
     * The rank order of the widget among its siblings.
     *
     * #### Notes
     * This field may be used or ignored depending on shell implementation.
     */
    rank?: number;

    /**
     * If the document manager is in single document mode, open the document in
     * a new browser tab and JupyterLab workspace.
     */
    maybeNewWorkspace?: boolean;
  }

  /**
   * The interface for a widget factory.
   */
  export interface IWidgetFactory<T extends IDocumentWidget, U extends IModel>
    extends IDisposable,
      IWidgetFactoryOptions {
    /**
     * A signal emitted when a new widget is created.
     */
    widgetCreated: ISignal<IWidgetFactory<T, U>, T>;

    /**
     * Create a new widget given a context.
     *
     * @param source - A widget to clone
     *
     * #### Notes
     * It should emit the [widgetCreated] signal with the new widget.
     */
    createNew(context: IContext<U>, source?: T): T;
  }

  /**
   * A type alias for a standard widget factory.
   */
  export type WidgetFactory = IWidgetFactory<IDocumentWidget, IModel>;

  /**
   * An interface for a widget extension.
   */
  export interface IWidgetExtension<T extends Widget, U extends IModel> {
    /**
     * Create a new extension for a given widget.
     */
    createNew(widget: T, context: IContext<U>): IDisposable;
  }

  /**
   * A type alias for a standard widget extension.
   */
  export type WidgetExtension = IWidgetExtension<Widget, IModel>;

  /**
   * The interface for a model factory.
   */
  export interface IModelFactory<T extends IModel> extends IDisposable {
    /**
     * The name of the model.
     */
    readonly name: string;

    /**
     * The content type of the file (defaults to `"file"`).
     */
    readonly contentType: Contents.ContentType;

    /**
     * The format of the file (defaults to `"text"`).
     */
    readonly fileFormat: Contents.FileFormat;

    /**
     * Create a new model for a given path.
     *
     * @param languagePreference - An optional kernel language preference.
     *
     * @returns A new document model.
     */
    createNew(languagePreference?: string, modelDB?: IModelDB): T;

    /**
     * Get the preferred kernel language given a file path.
     */
    preferredLanguage(path: string): string;

    /**
     * The schemas for the datastore.
     */
    readonly schemas: ReadonlyArray<Schema>;
  }

  /**
   * A type alias for a standard model factory.
   */
  export type ModelFactory = IModelFactory<IModel>;

  /**
   * A type alias for a code model factory.
   */
  export type CodeModelFactory = IModelFactory<ICodeModel>;

  /**
   * An interface for a file type.
   */
  export interface IFileType {
    /**
     * The name of the file type.
     */
    readonly name: string;

    /**
     * The mime types associated the file type.
     */
    readonly mimeTypes: ReadonlyArray<string>;

    /**
     * The extensions of the file type (e.g. `".txt"`).  Can be a compound
     * extension (e.g. `".table.json`).
     */
    readonly extensions: ReadonlyArray<string>;

    /**
     * An optional display name for the file type.
     */
    readonly displayName?: string;

    /**
     * An optional pattern for a file name (e.g. `^Dockerfile$`).
     */
    readonly pattern?: string;

    /**
     * The icon for the file type.
     */
    readonly icon?: LabIcon;

    /**
     * The icon class name for the file type.
     */
    readonly iconClass?: string;

    /**
     * The icon label for the file type.
     */
    readonly iconLabel?: string;

    /**
     * The content type of the new file.
     */
    readonly contentType: Contents.ContentType;

    /**
     * The format of the new file.
     */
    readonly fileFormat: Contents.FileFormat;
  }

  /**
   * An arguments object for the `changed` signal.
   */
  export interface IChangedArgs {
    /**
     * The type of the changed item.
     */
    readonly type:
      | 'widgetFactory'
      | 'modelFactory'
      | 'widgetExtension'
      | 'fileType';

    /**
     * The name of the item or the widget factory being extended.
     */
    readonly name?: string;

    /**
     * Whether the item was added or removed.
     */
    readonly change: 'added' | 'removed';
  }

  /**
   * The defaults used for a file type.
   *
   * @param translator - The application language translator.
   *
   * @returns The default file type.
   */
  export function getFileTypeDefaults(translator?: ITranslator): IFileType {
    translator = translator || nullTranslator;
    const trans = translator?.load('jupyterlab');

    return {
      name: 'default',
      displayName: trans.__('default'),
      extensions: [],
      mimeTypes: [],
      contentType: 'file',
      fileFormat: 'text'
    };
  }

  /**
   * The default text file type used by the document registry.
   *
   * @param translator - The application language translator.
   *
   * @returns The default text file type.
   */
  export function getDefaultTextFileType(translator?: ITranslator): IFileType {
    translator = translator || nullTranslator;
    const trans = translator?.load('jupyterlab');
    const fileTypeDefaults = getFileTypeDefaults(translator);

    return {
      ...fileTypeDefaults,
      name: 'text',
      displayName: trans.__('Text'),
      mimeTypes: ['text/plain'],
      extensions: ['.txt'],
      icon: fileIcon
    };
  }

  /**
   * The default notebook file type used by the document registry.
   *
   * @param translator - The application language translator.
   *
   * @returns The default notebook file type.
   */
  export function getDefaultNotebookFileType(
    translator?: ITranslator
  ): IFileType {
    translator = translator || nullTranslator;
    const trans = translator?.load('jupyterlab');

    return {
      ...getFileTypeDefaults(translator),
      name: 'notebook',
      displayName: trans.__('Notebook'),
      mimeTypes: ['application/x-ipynb+json'],
      extensions: ['.ipynb'],
      contentType: 'notebook',
      fileFormat: 'json',
      icon: notebookIcon
    };
  }

  /**
   * The default directory file type used by the document registry.
   *
   * @param translator - The application language translator.
   *
   * @returns The default directory file type.
   */
  export function getDefaultDirectoryFileType(
    translator?: ITranslator
  ): IFileType {
    translator = translator || nullTranslator;
    const trans = translator?.load('jupyterlab');

    return {
      ...getFileTypeDefaults(translator),
      name: 'directory',
      displayName: trans.__('Directory'),
      extensions: [],
      mimeTypes: ['text/directory'],
      contentType: 'directory',
      icon: folderIcon
    };
  }

  /**
   * The default file types used by the document registry.
   *
   * @param translator - The application language translator.
   *
   * @returns The default directory file types.
   */
  export function getDefaultFileTypes(
    translator?: ITranslator
  ): ReadonlyArray<Partial<IFileType>> {
    translator = translator || nullTranslator;
    const trans = translator?.load('jupyterlab');

    return [
      getDefaultTextFileType(translator),
      getDefaultNotebookFileType(translator),
      getDefaultDirectoryFileType(translator),
      {
        name: 'markdown',
        displayName: trans.__('Markdown File'),
        extensions: ['.md'],
        mimeTypes: ['text/markdown'],
        icon: markdownIcon
      },
      {
        name: 'python',
        displayName: trans.__('Python File'),
        extensions: ['.py'],
        mimeTypes: ['text/x-python'],
        icon: pythonIcon
      },
      {
        name: 'json',
        displayName: trans.__('JSON File'),
        extensions: ['.json'],
        mimeTypes: ['application/json'],
        icon: jsonIcon
      },
      {
        name: 'csv',
        displayName: trans.__('CSV File'),
        extensions: ['.csv'],
        mimeTypes: ['text/csv'],
        icon: spreadsheetIcon
      },
      {
        name: 'tsv',
        displayName: trans.__('TSV File'),
        extensions: ['.tsv'],
        mimeTypes: ['text/csv'],
        icon: spreadsheetIcon
      },
      {
        name: 'r',
        displayName: trans.__('R File'),
        mimeTypes: ['text/x-rsrc'],
        extensions: ['.r'],
        icon: rKernelIcon
      },
      {
        name: 'yaml',
        displayName: trans.__('YAML File'),
        mimeTypes: ['text/x-yaml', 'text/yaml'],
        extensions: ['.yaml', '.yml'],
        icon: yamlIcon
      },
      {
        name: 'svg',
        displayName: trans.__('Image'),
        mimeTypes: ['image/svg+xml'],
        extensions: ['.svg'],
        icon: imageIcon,
        fileFormat: 'base64'
      },
      {
        name: 'tiff',
        displayName: trans.__('Image'),
        mimeTypes: ['image/tiff'],
        extensions: ['.tif', '.tiff'],
        icon: imageIcon,
        fileFormat: 'base64'
      },
      {
        name: 'jpeg',
        displayName: trans.__('Image'),
        mimeTypes: ['image/jpeg'],
        extensions: ['.jpg', '.jpeg'],
        icon: imageIcon,
        fileFormat: 'base64'
      },
      {
        name: 'gif',
        displayName: trans.__('Image'),
        mimeTypes: ['image/gif'],
        extensions: ['.gif'],
        icon: imageIcon,
        fileFormat: 'base64'
      },
      {
        name: 'png',
        displayName: trans.__('Image'),
        mimeTypes: ['image/png'],
        extensions: ['.png'],
        icon: imageIcon,
        fileFormat: 'base64'
      },
      {
        name: 'bmp',
        displayName: trans.__('Image'),
        mimeTypes: ['image/bmp'],
        extensions: ['.bmp'],
        icon: imageIcon,
        fileFormat: 'base64'
      }
    ];
  }
}

/**
 * An interface for a document widget.
 */
export interface IDocumentWidget<
  T extends Widget = Widget,
  U extends DocumentRegistry.IModel = DocumentRegistry.IModel
> extends Widget {
  /**
   * The content widget.
   */
  readonly content: T;

  /**
   * A promise resolving after the content widget is revealed.
   */
  readonly revealed: Promise<void>;

  /**
   * The context associated with the document.
   */
  readonly context: DocumentRegistry.IContext<U>;

  /**
   * The toolbar for the widget.
   */
  readonly toolbar: Toolbar<Widget>;

  /**
   * Set URI fragment identifier.
   */
  setFragment(fragment: string): void;
}

/**
 * A private namespace for DocumentRegistry data.
 */
namespace Private {
  /**
   * Get the extension name of a path.
   *
   * @param file - string.
   *
   * #### Notes
   * Dotted filenames (e.g. `".table.json"` are allowed).
   */
  export function extname(path: string): string {
    const parts = PathExt.basename(path).split('.');
    parts.shift();
    const ext = '.' + parts.join('.');
    return ext.toLowerCase();
  }
  /**
   * A no-op function.
   */
  export function noOp() {
    /* no-op */
  }
}<|MERGE_RESOLUTION|>--- conflicted
+++ resolved
@@ -712,13 +712,10 @@
     return fts;
   }
 
-<<<<<<< HEAD
   private _modelDbFactories: {
     [key: string]: IModelDB.IFactory;
   } = Object.create(null);
-=======
   protected translator: ITranslator;
->>>>>>> fef3ad73
   private _modelFactories: {
     [key: string]: DocumentRegistry.ModelFactory;
   } = Object.create(null);
