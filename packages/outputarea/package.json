{
  "name": "@jupyterlab/outputarea",
  "version": "3.0.0-alpha.14",
  "description": "JupyterLab - Notebook Output Area",
  "homepage": "https://github.com/jupyterlab/jupyterlab",
  "bugs": {
    "url": "https://github.com/jupyterlab/jupyterlab/issues"
  },
  "repository": {
    "type": "git",
    "url": "https://github.com/jupyterlab/jupyterlab.git"
  },
  "license": "BSD-3-Clause",
  "author": "Project Jupyter",
  "files": [
    "lib/*.d.ts",
    "lib/*.js.map",
    "lib/*.js",
    "style/*.css"
  ],
  "sideEffects": [
    "style/*.css"
  ],
  "main": "lib/index.js",
  "types": "lib/index.d.ts",
  "style": "style/index.css",
  "directories": {
    "lib": "lib/"
  },
  "scripts": {
    "build": "tsc -b",
    "build:test": "tsc --build tsconfig.test.json",
    "clean": "rimraf lib && rimraf tsconfig.tsbuildinfo",
    "docs": "typedoc src",
    "prepublishOnly": "npm run build",
    "test": "jest",
    "test:cov": "jest --collect-coverage",
    "test:debug": "node --inspect-brk node_modules/.bin/jest --runInBand",
    "test:debug:watch": "node --inspect-brk node_modules/.bin/jest --runInBand --watch",
    "watch": "tsc -b --watch"
  },
  "dependencies": {
<<<<<<< HEAD
    "@jupyterlab/apputils": "^3.0.0-alpha.12",
    "@jupyterlab/coreutils": "^5.0.0-alpha.12",
    "@jupyterlab/datastore": "^3.0.0-alpha.12",
    "@jupyterlab/rendermime": "^3.0.0-alpha.12",
    "@jupyterlab/rendermime-interfaces": "^3.0.0-alpha.12",
    "@jupyterlab/services": "^6.0.0-alpha.12",
=======
    "@jupyterlab/apputils": "^3.0.0-alpha.14",
    "@jupyterlab/nbformat": "^3.0.0-alpha.14",
    "@jupyterlab/observables": "^4.0.0-alpha.14",
    "@jupyterlab/rendermime": "^3.0.0-alpha.14",
    "@jupyterlab/rendermime-interfaces": "^3.0.0-alpha.14",
    "@jupyterlab/services": "^6.0.0-alpha.14",
    "@lumino/algorithm": "^1.2.3",
>>>>>>> f2ce9703
    "@lumino/coreutils": "^1.4.3",
    "@lumino/datastore": "^0.10.3",
    "@lumino/messaging": "^1.3.3",
    "@lumino/properties": "^1.1.6",
    "@lumino/signaling": "^1.3.5",
    "@lumino/widgets": "^1.11.1"
  },
  "devDependencies": {
    "@jupyterlab/testutils": "^3.0.0-alpha.14",
    "@types/jest": "^24.0.23",
    "jest": "^25.2.3",
    "rimraf": "~3.0.0",
    "ts-jest": "^25.2.1",
    "typedoc": "^0.17.7",
    "typescript": "~3.9.2"
  },
  "publishConfig": {
    "access": "public"
  }
}<|MERGE_RESOLUTION|>--- conflicted
+++ resolved
@@ -40,22 +40,12 @@
     "watch": "tsc -b --watch"
   },
   "dependencies": {
-<<<<<<< HEAD
     "@jupyterlab/apputils": "^3.0.0-alpha.12",
     "@jupyterlab/coreutils": "^5.0.0-alpha.12",
     "@jupyterlab/datastore": "^3.0.0-alpha.12",
     "@jupyterlab/rendermime": "^3.0.0-alpha.12",
     "@jupyterlab/rendermime-interfaces": "^3.0.0-alpha.12",
     "@jupyterlab/services": "^6.0.0-alpha.12",
-=======
-    "@jupyterlab/apputils": "^3.0.0-alpha.14",
-    "@jupyterlab/nbformat": "^3.0.0-alpha.14",
-    "@jupyterlab/observables": "^4.0.0-alpha.14",
-    "@jupyterlab/rendermime": "^3.0.0-alpha.14",
-    "@jupyterlab/rendermime-interfaces": "^3.0.0-alpha.14",
-    "@jupyterlab/services": "^6.0.0-alpha.14",
-    "@lumino/algorithm": "^1.2.3",
->>>>>>> f2ce9703
     "@lumino/coreutils": "^1.4.3",
     "@lumino/datastore": "^0.10.3",
     "@lumino/messaging": "^1.3.3",
