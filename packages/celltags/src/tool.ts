import { reduce } from '@lumino/algorithm';
import { PanelLayout } from '@lumino/widgets';
import { NotebookTools, INotebookTracker } from '@jupyterlab/notebook';
import { Cell } from '@jupyterlab/cells';
import { JupyterFrontEnd } from '@jupyterlab/application';
import {
  nullTranslator,
  ITranslator,
  TranslationBundle
} from '@jupyterlab/translation';
import { TagWidget } from './widget';
import { AddWidget } from './addwidget';
import { ObservableJSON } from '@jupyterlab/observables';

/**
 * A Tool for tag operations.
 */
export class TagTool extends NotebookTools.Tool {
  /**
   * Construct a new tag Tool.
   *
   * @param tracker - The notebook tracker.
   */
  constructor(
    tracker: INotebookTracker,
    app: JupyterFrontEnd,
    translator?: ITranslator
  ) {
    super();
    app;
    this.translator = translator || nullTranslator;
    this._trans = this.translator.load('jupyterlab');
    this.tracker = tracker;
    this.layout = new PanelLayout();
    this.createTagInput();
    this.addClass('jp-TagTool');
  }

  /**
   * Add an AddWidget input box to the layout.
   */
  createTagInput() {
    const layout = this.layout as PanelLayout;
    const input = new AddWidget(this.translator);
    input.id = 'add-tag';
    layout.insertWidget(0, input);
  }

  /**
   * Check whether a tag is applied to the current active cell
   *
   * @param name - The name of the tag.
   *
   * @returns A boolean representing whether it is applied.
   */
  checkApplied(name: string): boolean {
    const activeCell = this.tracker?.activeCell;
    if (activeCell) {
      const tags = activeCell.model.metadata.get('tags') as string[];
      if (tags) {
        return tags.includes(name);
      }
    }
    return false;
  }

  /**
   * Add a tag to the current active cell.
   *
   * @param name - The name of the tag.
   */
  addTag(name: string) {
    const cell = this.tracker?.activeCell;
    if (cell) {
      const oldTags = [
        ...((cell.model.metadata.get('tags') as string[]) ?? [])
      ];
      let tagsToAdd = name.split(/[,\s]+/);
      tagsToAdd = tagsToAdd.filter(tag => tag !== '' && !oldTags.includes(tag));
      cell.model.metadata.set('tags', oldTags.concat(tagsToAdd));
      this.refreshTags();
      this.loadActiveTags();
    }
  }

  /**
   * Remove a tag from the current active cell.
   *
   * @param name - The name of the tag.
   */
  removeTag(name: string) {
    const cell = this.tracker?.activeCell;
    if (cell) {
      const oldTags = [
        ...((cell.model.metadata.get('tags') as string[]) ?? [])
      ];
      let tags = oldTags.filter(tag => tag !== name);
      cell.model.metadata.set('tags', tags);
      if (tags.length === 0) {
        cell.model.metadata.delete('tags');
      }
      this.refreshTags();
      this.loadActiveTags();
    }
  }

  /**
   * Update each tag widget to represent whether it is applied to the current
   * active cell.
   */
  loadActiveTags() {
    const layout = this.layout as PanelLayout;
    for (const widget of layout.widgets) {
      widget.update();
    }
  }

  /**
   * Pull from cell metadata all the tags used in the notebook and update the
   * stored tag list.
   */
  pullTags() {
    const notebook = this.tracker?.currentWidget;
    const cells = notebook?.model?.cells ?? [];
    const allTags = reduce(
      cells,
      (allTags: string[], cell) => {
        const tags = (cell.metadata.get('tags') as string[]) ?? [];
        return [...allTags, ...tags];
      },
      []
    );
    this.tagList = [...new Set(allTags)].filter(tag => tag !== '');
  }

  /**
   * Pull the most recent list of tags and update the tag widgets - dispose if
   * the tag no longer exists, and create new widgets for new tags.
   */
  refreshTags() {
    this.pullTags();
    const layout = this.layout as PanelLayout;
    const tagWidgets = layout.widgets.filter(w => w.id !== 'add-tag');
    tagWidgets.forEach(widget => {
      if (!this.tagList.includes((widget as TagWidget).name)) {
        widget.dispose();
      }
    });
    const tagWidgetNames = tagWidgets.map(w => (w as TagWidget).name);
    this.tagList.forEach(tag => {
      if (!tagWidgetNames.includes(tag)) {
        const idx = layout.widgets.length - 1;
        layout.insertWidget(idx, new TagWidget(tag));
      }
    });
  }

  /**
   * Validate the 'tags' of cell metadata, ensuring it is a list of strings and
   * that each string doesn't include spaces.
   */
  validateTags(cell: Cell, tags: string[]) {
    tags = tags.filter(tag => typeof tag === 'string');
    tags = reduce(
      tags,
      (allTags: string[], tag) => {
        return [...allTags, ...tag.split(/[,\s]+/)];
      },
      []
    );
    const validTags = [...new Set(tags)].filter(tag => tag !== '');
    cell.model.metadata.set('tags', validTags);
    this.refreshTags();
    this.loadActiveTags();
  }

  /**
   * Handle a change to the active cell.
   */
  protected onActiveCellChanged(): void {
    this.loadActiveTags();
  }

  /**
   * Get all tags once available.
   */
  protected onAfterShow() {
    this.refreshTags();
    this.loadActiveTags();
  }

  /**
   * Upon attach, add label if it doesn't already exist and listen for changes
   * from the notebook tracker.
   */
  protected onAfterAttach() {
    if (!this.label) {
      const label = document.createElement('label');
      label.textContent = this._trans.__('Cell Tags');
      label.className = 'tag-label';
      this.parent!.node.insertBefore(label, this.node);
      this.label = true;
    }
    if (this.tracker.currentWidget) {
      void this.tracker.currentWidget.context.ready.then(() => {
        this.refreshTags();
        this.loadActiveTags();
      });
      this.tracker.currentWidget.model!.cells.changed.connect(() => {
        this.refreshTags();
        this.loadActiveTags();
      });
    }
    this.tracker.currentChanged.connect(() => {
      this.refreshTags();
      this.loadActiveTags();
    });
  }

  /**
   * Handle a change to active cell metadata.
   */
<<<<<<< HEAD
  protected onActiveCellMetadataChanged(
    msg: ObservableJSON.ChangeMessage
  ): void {
    let tags = this.tracker.activeCell!.model.metadata.get('tags');
    if (msg.args.key === 'tags') {
      tags = msg.args.newValue;
    }
=======
  protected onActiveCellMetadataChanged(): void {
    const tags = this.tracker.activeCell!.model.metadata.get(
      'tags'
    ) as string[];
>>>>>>> 5a9f7e79
    let taglist: string[] = [];
    if (tags) {
      if (typeof tags === 'string') {
        taglist.push(tags);
      } else {
        taglist = tags as string[];
      }
    }
    this.validateTags(this.tracker.activeCell!, taglist);
  }

  public tracker: INotebookTracker;
  private tagList: string[] = [];
  private label: boolean = false;
  protected translator: ITranslator;
  private _trans: TranslationBundle;
}<|MERGE_RESOLUTION|>--- conflicted
+++ resolved
@@ -220,20 +220,15 @@
   /**
    * Handle a change to active cell metadata.
    */
-<<<<<<< HEAD
   protected onActiveCellMetadataChanged(
     msg: ObservableJSON.ChangeMessage
   ): void {
     let tags = this.tracker.activeCell!.model.metadata.get('tags');
     if (msg.args.key === 'tags') {
       tags = msg.args.newValue;
-    }
-=======
-  protected onActiveCellMetadataChanged(): void {
-    const tags = this.tracker.activeCell!.model.metadata.get(
-      'tags'
-    ) as string[];
->>>>>>> 5a9f7e79
+    } else {
+      tags = this.tracker.activeCell!.model.metadata.get('tags') as string[];
+    }
     let taglist: string[] = [];
     if (tags) {
       if (typeof tags === 'string') {
