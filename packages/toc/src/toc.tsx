// Copyright (c) Jupyter Development Team.
// Distributed under the terms of the Modified BSD License.

import { ActivityMonitor, PathExt } from '@jupyterlab/coreutils';

import { IDocumentManager } from '@jupyterlab/docmanager';

import { IRenderMimeRegistry } from '@jupyterlab/rendermime';

import { Message } from '@phosphor/messaging';

<<<<<<< HEAD
import {each} from '@phosphor/algorithm';

import {Widget} from '@phosphor/widgets';
=======
import { Widget } from '@phosphor/widgets';
>>>>>>> 37bdc2e0

import { TableOfContentsRegistry } from './registry';

import * as React from 'react';
import * as ReactDOM from 'react-dom';
import { INotebookTracker } from '@jupyterlab/notebook';

/**
 * Timeout for throttling TOC rendering.
 */
const RENDER_TIMEOUT = 1000;
const NEED_NUMBERING_BY_DEFAULT = true;

/**
 * A widget for hosting a notebook table-of-contents.
 */
export class TableOfContents extends Widget {
  /**
   * Create a new table of contents.
   */
  constructor(options: TableOfContents.IOptions) {
    super();
    this._docmanager = options.docmanager;
    this._rendermime = options.rendermime;
    this._notebook = options.notebookTracker;
  }

  /**
   * The current widget-generator tuple for the ToC.
   */
  get current(): TableOfContents.ICurrentWidget | null {
    return this._current;
  }
  set current(value: TableOfContents.ICurrentWidget | null) {
    // If they are the same as previously, do nothing.
    if (
      value &&
      this._current &&
      this._current.widget === value.widget &&
      this._current.generator === value.generator
    ) {
      return;
    }
    this._current = value;

    // Dispose an old activity monitor if it existsd
    if (this._monitor) {
      this._monitor.dispose();
      this._monitor = null;
    }
    // If we are wiping the ToC, update and return.
    if (!this._current) {
      this.update();
      return;
    }

    // Find the document model associated with the widget.
    const context = this._docmanager.contextForWidget(this._current.widget);
    if (!context || !context.model) {
      throw Error('Could not find a context for the Table of Contents');
    }

    // Throttle the rendering rate of the table of contents.
    this._monitor = new ActivityMonitor({
      signal: context.model.contentChanged,
      timeout: RENDER_TIMEOUT
    });
    this._monitor.activityStopped.connect(
      this.update,
      this
    );
    this.update();
  }

  /**
   * Handle an update request.
   */
  protected onUpdateRequest(msg: Message): void {
    // Don't bother if the TOC is not visible
    if (!this.isVisible) {
      return;
    }

    let toc: IHeading[] = [];
    let title = 'Table of Contents';
    if (this._current) {
      toc = this._current.generator.generate(this._current.widget);
      const context = this._docmanager.contextForWidget(this._current.widget);
      if (context) {
        title = PathExt.basename(context.localPath);
      }
    }
    ReactDOM.render(<TOCTree widget={this} title={title} toc={toc} />, this.node, () => {
      if (
        this._current &&
        this._current.generator.usesLatex === true &&
        this._rendermime.latexTypesetter
      ) {
        this._rendermime.latexTypesetter.typeset(this.node);
      }
    });
  }

  private changeNumberingStateForAllCells(showNumbering: boolean) {
    each(this._notebook.currentWidget.notebook.widgets, cell => {
      let headingNodes = cell.node.querySelectorAll('h1, h2, h3, h4, h5, h6');
      each(headingNodes, heading => {
        if (heading.getElementsByClassName('numbering-entry').length > 0) {
          if (!showNumbering) {
            heading.getElementsByClassName('numbering-entry')[0].setAttribute('hidden', 'true');
          } else {
            heading.getElementsByClassName('numbering-entry')[0].removeAttribute('hidden');
          }
        }
      });
    });
  }

  /**
   * Rerender after showing.
   */
  protected onAfterShow(msg: Message): void {
    this.update();
  }

  get needNumbering() {
    return this._needNumbering;
  }

  set needNumbering(value: boolean) {
    this._needNumbering = value;
    this.changeNumberingStateForAllCells(value);
  }

  private _needNumbering = NEED_NUMBERING_BY_DEFAULT;
  private _notebook: INotebookTracker;
  private _rendermime: IRenderMimeRegistry;
  private _docmanager: IDocumentManager;
  private _current: TableOfContents.ICurrentWidget | null;
  private _monitor: ActivityMonitor<any, any> | null;

}

/**
 * A namespace for TableOfContents statics.
 */
export namespace TableOfContents {
  /**
   * Options for the constructor.
   */
  export interface IOptions {
    /**
     * The document manager for the application.
     */
    docmanager: IDocumentManager;

    /**
     * The rendermime for the application.
     */
    rendermime: IRenderMimeRegistry;
    notebookTracker: INotebookTracker;

  }

  /**
   * A type representing a tuple of a widget,
   * and a generator that knows how to generate
   * heading information from that widget.
   */
  export interface ICurrentWidget<W extends Widget = Widget> {
    widget: W;
    generator: TableOfContentsRegistry.IGenerator<W>;
  }
}

/**
 * An object that represents a heading.
 */
export interface IHeading {
  /**
   * The text of the heading.
   */
  text: string;

  /**
   * The HTML header level for the heading.
   */
  level: number;

  numbering?: string;

  /**
   * A function to execute when clicking the ToC
   * item. Typically this will be used to scroll
   * the parent widget to this item.
   */
  onClick: () => void;

  /**
   * If there is special markup, we can instead
   * render the heading using a raw HTML string. This
   * HTML *should be properly sanitized!*
   *
   * For instance, this can be used to render
   * already-renderd-to-html markdown headings.
   */
  html?: string;
}

/**
 * Props for the TOCTree component.
 */
export interface ITOCTreeProps extends React.Props<TOCTree> {
  /**
   * A title to display.
   */
  title: string;

  /**
   * A list of IHeadings to render.
   */
  toc: IHeading[];
  widget: TableOfContents;
}

/**
 * Props for the TOCItem component.
 */
export interface ITOCItemProps extends React.Props<TOCItem> {
  /**
   * An IHeading to render.
   */
  heading: IHeading;
  needNumbering: boolean;
}

export interface ITOCItemStates {
  needNumbering: boolean;
}

/**
 * A React component for a table of contents entry.
 */
export class TOCItem extends React.Component<ITOCItemProps, ITOCItemStates> {

  constructor(props: ITOCItemProps) {
    super(props);
    this.state = { needNumbering: this.props.needNumbering };
  }

  componentWillReceiveProps(nextProps: ITOCItemProps) {
    this.setState({ needNumbering: nextProps.needNumbering });
  }

  /**
   * Render the item.
   */
  render() {
    const { heading } = this.props;

    let level = Math.round(heading.level);
    // Clamp the header level between 1 and six.
    level = Math.max(Math.min(level, 6), 1);

    const paddingLeft = (level - 1) * 12;

    // Create an onClick handler for the TOC item
    // that scrolls the anchor into view.
    const handleClick = (event: React.SyntheticEvent<HTMLSpanElement>) => {
      event.preventDefault();
      event.stopPropagation();
      heading.onClick();
    };

    let content;
<<<<<<< HEAD
    let numbering = (heading.numbering && this.state.needNumbering)
                  ? heading.numbering
                  : '';

=======
    console.log('iiejwfa');
    let numbering = heading.numbering ? heading.numbering : '';
>>>>>>> 37bdc2e0
    if (heading.html) {
      content = (
        <span
          dangerouslySetInnerHTML={{ __html: numbering + heading.html }}
          style={{ paddingLeft }}
        />
      );
    } else {
      let collapse = this.props.children ? (
        <img src={require('../static/rightarrow.svg')} />
      ) : (
        <div>no</div>
      );
      content = (
        <span style={{ paddingLeft }}>
          {collapse}{ numbering + heading.text }
        </span>
      );
    }

    return <li onClick={handleClick}>{content}</li>;
  }
}

export interface ITOCTreeStates {
  needNumbering: boolean;
}

/**
 * A React component for a table of contents.
 */
export class TOCTree extends React.Component<ITOCTreeProps, ITOCTreeStates> {
  /**
   * Render the TOCTree.
   */

  constructor(props: ITOCTreeProps) {
    super(props);
    this.state = { needNumbering: this.props.widget.needNumbering };
  }

  render() {
    // Map the heading objects onto a list of JSX elements.
    let i = 0;
    let listing: JSX.Element[] = this.props.toc.map(el => {
      return <TOCItem needNumbering={this.state.needNumbering} heading={el} key={`${el.text}-${el.level}-${i++}`} />;
    });

    const handleClick = (event: React.SyntheticEvent<HTMLButtonElement>) => {
      this.props.widget.needNumbering = !this.props.widget.needNumbering;
      this.setState({ needNumbering: this.props.widget.needNumbering });
    };

    // Return the JSX component.
    return (
      <div className="jp-TableOfContents">
        <header>{this.props.title}</header>
        <button onClick={ (event) => handleClick(event) }>
          Show/Hide Numbering
        </button>
        <ul className="jp-TableOfContents-content">{listing}</ul>
      </div>
    );
  }
}<|MERGE_RESOLUTION|>--- conflicted
+++ resolved
@@ -9,13 +9,9 @@
 
 import { Message } from '@phosphor/messaging';
 
-<<<<<<< HEAD
-import {each} from '@phosphor/algorithm';
-
-import {Widget} from '@phosphor/widgets';
-=======
+import { each } from '@phosphor/algorithm';
+
 import { Widget } from '@phosphor/widgets';
->>>>>>> 37bdc2e0
 
 import { TableOfContentsRegistry } from './registry';
 
@@ -291,15 +287,12 @@
     };
 
     let content;
-<<<<<<< HEAD
     let numbering = (heading.numbering && this.state.needNumbering)
                   ? heading.numbering
                   : '';
 
-=======
     console.log('iiejwfa');
     let numbering = heading.numbering ? heading.numbering : '';
->>>>>>> 37bdc2e0
     if (heading.html) {
       content = (
         <span
