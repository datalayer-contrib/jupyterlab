{
  "name": "@jupyterlab/console",
  "version": "3.0.0-alpha.14",
  "description": "JupyterLab - Code Console",
  "homepage": "https://github.com/jupyterlab/jupyterlab",
  "bugs": {
    "url": "https://github.com/jupyterlab/jupyterlab/issues"
  },
  "repository": {
    "type": "git",
    "url": "https://github.com/jupyterlab/jupyterlab.git"
  },
  "license": "BSD-3-Clause",
  "author": "Project Jupyter",
  "files": [
    "lib/*.d.ts",
    "lib/*.js.map",
    "lib/*.js",
    "style/*.css"
  ],
  "sideEffects": [
    "style/*.css"
  ],
  "main": "lib/index.js",
  "types": "lib/index.d.ts",
  "style": "style/index.css",
  "directories": {
    "lib": "lib/"
  },
  "scripts": {
    "build": "tsc -b",
    "build:test": "tsc --build tsconfig.test.json",
    "clean": "rimraf lib && rimraf tsconfig.tsbuildinfo",
    "docs": "typedoc src",
    "prepublishOnly": "npm run build",
    "test": "jest",
    "test:cov": "jest --collect-coverage",
    "test:debug": "node --inspect-brk node_modules/.bin/jest --runInBand",
    "test:debug:watch": "node --inspect-brk node_modules/.bin/jest --runInBand --watch",
    "test:watch": "npm run test -- --watch",
    "watch": "tsc -b --watch"
  },
  "dependencies": {
<<<<<<< HEAD
    "@jupyterlab/apputils": "^3.0.0-alpha.12",
    "@jupyterlab/cells": "^3.0.0-alpha.12",
    "@jupyterlab/codeeditor": "^3.0.0-alpha.12",
    "@jupyterlab/coreutils": "^5.0.0-alpha.12",
    "@jupyterlab/datastore": "^3.0.0-alpha.12",
    "@jupyterlab/nbformat": "^3.0.0-alpha.12",
    "@jupyterlab/observables": "^4.0.0-alpha.12",
    "@jupyterlab/outputarea": "^3.0.0-alpha.12",
    "@jupyterlab/rendermime": "^3.0.0-alpha.12",
    "@jupyterlab/services": "^6.0.0-alpha.12",
    "@jupyterlab/translation": "^3.0.0-alpha.12",
    "@jupyterlab/ui-components": "^3.0.0-alpha.12",
=======
    "@jupyterlab/apputils": "^3.0.0-alpha.14",
    "@jupyterlab/cells": "^3.0.0-alpha.14",
    "@jupyterlab/codeeditor": "^3.0.0-alpha.14",
    "@jupyterlab/coreutils": "^5.0.0-alpha.14",
    "@jupyterlab/nbformat": "^3.0.0-alpha.14",
    "@jupyterlab/observables": "^4.0.0-alpha.14",
    "@jupyterlab/rendermime": "^3.0.0-alpha.14",
    "@jupyterlab/services": "^6.0.0-alpha.14",
    "@jupyterlab/translation": "^3.0.0-alpha.14",
    "@jupyterlab/ui-components": "^3.0.0-alpha.14",
>>>>>>> f2ce9703
    "@lumino/algorithm": "^1.2.3",
    "@lumino/coreutils": "^1.4.3",
    "@lumino/disposable": "^1.3.5",
    "@lumino/dragdrop": "^1.5.1",
    "@lumino/messaging": "^1.3.3",
    "@lumino/signaling": "^1.3.5",
    "@lumino/widgets": "^1.11.1"
  },
  "devDependencies": {
    "@jupyterlab/testutils": "^3.0.0-alpha.14",
    "@types/jest": "^24.0.23",
    "jest": "^25.2.3",
    "rimraf": "~3.0.0",
    "ts-jest": "^25.2.1",
    "typedoc": "^0.17.7",
    "typescript": "~3.9.2"
  },
  "publishConfig": {
    "access": "public"
  }
}<|MERGE_RESOLUTION|>--- conflicted
+++ resolved
@@ -41,7 +41,6 @@
     "watch": "tsc -b --watch"
   },
   "dependencies": {
-<<<<<<< HEAD
     "@jupyterlab/apputils": "^3.0.0-alpha.12",
     "@jupyterlab/cells": "^3.0.0-alpha.12",
     "@jupyterlab/codeeditor": "^3.0.0-alpha.12",
@@ -54,18 +53,6 @@
     "@jupyterlab/services": "^6.0.0-alpha.12",
     "@jupyterlab/translation": "^3.0.0-alpha.12",
     "@jupyterlab/ui-components": "^3.0.0-alpha.12",
-=======
-    "@jupyterlab/apputils": "^3.0.0-alpha.14",
-    "@jupyterlab/cells": "^3.0.0-alpha.14",
-    "@jupyterlab/codeeditor": "^3.0.0-alpha.14",
-    "@jupyterlab/coreutils": "^5.0.0-alpha.14",
-    "@jupyterlab/nbformat": "^3.0.0-alpha.14",
-    "@jupyterlab/observables": "^4.0.0-alpha.14",
-    "@jupyterlab/rendermime": "^3.0.0-alpha.14",
-    "@jupyterlab/services": "^6.0.0-alpha.14",
-    "@jupyterlab/translation": "^3.0.0-alpha.14",
-    "@jupyterlab/ui-components": "^3.0.0-alpha.14",
->>>>>>> f2ce9703
     "@lumino/algorithm": "^1.2.3",
     "@lumino/coreutils": "^1.4.3",
     "@lumino/disposable": "^1.3.5",
