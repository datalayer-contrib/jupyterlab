{
  "name": "@jupyterlab/settingeditor",
  "version": "3.0.0-alpha.14",
  "description": "The JupyterLab default setting editor interface",
  "homepage": "https://github.com/jupyterlab/jupyterlab",
  "bugs": {
    "url": "https://github.com/jupyterlab/jupyterlab/issues"
  },
  "repository": {
    "type": "git",
    "url": "https://github.com/jupyterlab/jupyterlab.git"
  },
  "license": "BSD-3-Clause",
  "author": "Project Jupyter",
  "files": [
    "lib/*.d.ts",
    "lib/*.js.map",
    "lib/*.js",
    "style/*.css"
  ],
  "sideEffects": [
    "style/*.css"
  ],
  "main": "lib/index.js",
  "types": "lib/index.d.ts",
  "style": "style/index.css",
  "directories": {
    "lib": "lib/"
  },
  "scripts": {
    "build": "tsc -b",
    "clean": "rimraf lib && rimraf tsconfig.tsbuildinfo",
    "docs": "typedoc src",
    "prepublishOnly": "npm run build",
    "watch": "tsc -b --watch"
  },
  "dependencies": {
<<<<<<< HEAD
    "@jupyterlab/apputils": "^3.0.0-alpha.12",
    "@jupyterlab/codeeditor": "^3.0.0-alpha.12",
    "@jupyterlab/datastore": "^3.0.0-alpha.12",
    "@jupyterlab/inspector": "^3.0.0-alpha.12",
    "@jupyterlab/rendermime": "^3.0.0-alpha.12",
    "@jupyterlab/settingregistry": "^3.0.0-alpha.12",
    "@jupyterlab/statedb": "^3.0.0-alpha.12",
    "@jupyterlab/translation": "^3.0.0-alpha.12",
    "@jupyterlab/ui-components": "^3.0.0-alpha.12",
=======
    "@jupyterlab/apputils": "^3.0.0-alpha.14",
    "@jupyterlab/codeeditor": "^3.0.0-alpha.14",
    "@jupyterlab/inspector": "^3.0.0-alpha.14",
    "@jupyterlab/rendermime": "^3.0.0-alpha.14",
    "@jupyterlab/settingregistry": "^3.0.0-alpha.14",
    "@jupyterlab/statedb": "^3.0.0-alpha.14",
    "@jupyterlab/translation": "^3.0.0-alpha.14",
    "@jupyterlab/ui-components": "^3.0.0-alpha.14",
>>>>>>> f2ce9703
    "@lumino/commands": "^1.10.1",
    "@lumino/coreutils": "^1.4.3",
    "@lumino/messaging": "^1.3.3",
    "@lumino/signaling": "^1.3.5",
    "@lumino/widgets": "^1.11.1",
    "react": "~16.9.0",
    "react-dom": "~16.9.0"
  },
  "devDependencies": {
    "@types/react": "~16.9.16",
    "@types/react-dom": "~16.9.4",
    "rimraf": "~3.0.0",
    "typedoc": "^0.17.7",
    "typescript": "~3.9.2"
  },
  "publishConfig": {
    "access": "public"
  }
}<|MERGE_RESOLUTION|>--- conflicted
+++ resolved
@@ -35,7 +35,6 @@
     "watch": "tsc -b --watch"
   },
   "dependencies": {
-<<<<<<< HEAD
     "@jupyterlab/apputils": "^3.0.0-alpha.12",
     "@jupyterlab/codeeditor": "^3.0.0-alpha.12",
     "@jupyterlab/datastore": "^3.0.0-alpha.12",
@@ -45,16 +44,6 @@
     "@jupyterlab/statedb": "^3.0.0-alpha.12",
     "@jupyterlab/translation": "^3.0.0-alpha.12",
     "@jupyterlab/ui-components": "^3.0.0-alpha.12",
-=======
-    "@jupyterlab/apputils": "^3.0.0-alpha.14",
-    "@jupyterlab/codeeditor": "^3.0.0-alpha.14",
-    "@jupyterlab/inspector": "^3.0.0-alpha.14",
-    "@jupyterlab/rendermime": "^3.0.0-alpha.14",
-    "@jupyterlab/settingregistry": "^3.0.0-alpha.14",
-    "@jupyterlab/statedb": "^3.0.0-alpha.14",
-    "@jupyterlab/translation": "^3.0.0-alpha.14",
-    "@jupyterlab/ui-components": "^3.0.0-alpha.14",
->>>>>>> f2ce9703
     "@lumino/commands": "^1.10.1",
     "@lumino/coreutils": "^1.4.3",
     "@lumino/messaging": "^1.3.3",
