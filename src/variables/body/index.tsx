--- conflicted
+++ resolved
@@ -7,12 +7,8 @@
 
 import { ReactWidget } from '@jupyterlab/apputils';
 
-<<<<<<< HEAD
-import React, { useEffect, useState } from 'react';
+import { ArrayExt } from '@phosphor/algorithm';
 
-=======
->>>>>>> afa8e960
-import { ArrayExt } from '@phosphor/algorithm';
 import React, { useEffect, useState } from 'react';
 
 export class Body extends ReactWidget {
